# Copyright (c) Meta Platforms, Inc. and affiliates.
#
# This source code is licensed under the MIT license found in the
# LICENSE file in the root directory of this source tree.
from __future__ import annotations

import torch
from torch import nn
from tensordict import TensorDict

# --- PyG Imports ---
try:
    import torch_geometric
    from torch_geometric.nn import GCNConv # Example GNN layer
    from torch_geometric.data import Data, Batch
    _has_pyg = True
except ImportError:
    _has_pyg = False
    # Handle the case where PyG is not installed if needed
    print("PyTorch Geometric not found. GNN functionality will be unavailable.")
    # You might want to raise an error or fall back to MLP here

# --- TorchRL Imports ---
# (Keep relevant TorchRL imports if needed for context, but not strictly required for the module itself)
from tensordict.nn import TensorDictModule
from torchrl.modules import ValueOperator # ValueOperator is used to WRAP the critic, not BE the critic core

# --- GNN Critic Module Definition ---
class GNNCritic(nn.Module):
    """
    A GNN-based critic network module for multi-agent RL.

    Assumes the input observation tensor for each agent contains its features,
    and positions are included (e.g., at the beginning) to build the graph.
    Handles batching by creating a PyG Batch object internally.
    Outputs a single value estimate per agent.
    """
    def __init__(
        self,
        n_agent_inputs: int,
        gnn_hidden_dim: int = 128,
        gnn_layers: int = 2,
        activation_class=nn.Tanh,
        k_neighbours: float | None = None,
        pos_indices: slice = slice(0, 2), # Indices for XY position in observation
        share_params: bool = True, # GNNs inherently share params across nodes/agents
                                   # This flag is kept for consistency maybe? But GNN handles sharing.
        device = None, # Added device parameter
    ):
        """
        Initializes the GNNCritic module.

        Args:
            n_agent_inputs (int): Dimensionality of the observation input for each agent.
            gnn_hidden_dim (int, optional): Hidden dimension size for GNN layers. Defaults to 128.
            n_gnn_layers (int, optional): Number of GNN layers. Defaults to 2.
            activation_class (torch.nn.Module, optional): Activation function class. Defaults to nn.Tanh.
            k_neighbours (float | None, optional): Number of nearest neighbors to connect in the graph.
                                                   If None, a fully connected graph might be implied (or adjust logic).
                                                   Defaults to None.
            pos_indices (slice, optional): Slice object indicating the indices of position data
                                           within the agent observation vector. Defaults to slice(0, 2).
            share_params (bool, optional): Kept for API consistency, but GNN inherently shares parameters
                                           across nodes (agents). Defaults to True.
            device (torch.device or str, optional): Device to place tensors on. Defaults to None (uses default device).
        """
        super().__init__()
        if not _has_pyg:
            raise ImportError("PyTorch Geometric is required for GNNCritic.")

        self.n_agent_inputs = n_agent_inputs
        self.k_neighbours = k_neighbours
        self.pos_indices = pos_indices
        self.device = device # Store device

        # Define GNN layers
        self.gnn_layers = nn.ModuleList()
        input_dim = n_agent_inputs
        for _ in range(gnn_layers):
            # Using GCNConv as an example, same as actor
            self.gnn_layers.append(GCNConv(input_dim, gnn_hidden_dim))
            input_dim = gnn_hidden_dim

        # Output MLP head for each agent's value estimate
        # Output dimension is 1 for the value function
        self.output_mlp = nn.Linear(gnn_hidden_dim, 1)
        self.activation = activation_class()


    def _build_graph_batch(self, obs: torch.Tensor) -> tuple[torch.Tensor, torch.Tensor, torch.Tensor]:
        """
        Builds PyG batch graph data from batched observations.
        Expects obs shape: (batch_size * time_or_other_dims, n_agents, obs_dim)
        """
<<<<<<< HEAD
        print(f"GOT OBS WITH SHAPE {obs.shape}")
        print(f"GOT OBS WITH  {obs[0]}")
        batch_size, n_agents, obs_dim = obs.shape
=======
        # This method now expects a 3D tensor after potential reshaping in forward()
        batch_size_eff, n_agents, obs_dim = obs.shape # effective batch_size might be batch*time

>>>>>>> ccddb09c
        if n_agents == 0: # Handle case with no agents
            return (torch.empty(0, obs_dim, device=self.device),
                    torch.empty(2, 0, dtype=torch.long, device=self.device),
                    torch.empty(0, dtype=torch.long, device=self.device))

        # Node features (flatten batch and agent dims)
        x = obs.reshape(batch_size_eff * n_agents, obs_dim)

        # Extract positions for distance calculation
        pos = obs[:, :, self.pos_indices].to(self.device) # (batch_size_eff, n_agents, 2 or 3)

        # --- Efficient Batched Graph Construction ---
        node_indices = torch.arange(n_agents, device=self.device)
        col, row = torch.meshgrid(node_indices, node_indices, indexing='ij')
        col = col.reshape(1, n_agents, n_agents)
        row = row.reshape(1, n_agents, n_agents)
        dist = torch.cdist(pos, pos, p=2)

        if self.k_neighbours is None or self.k_neighbours <= 0 or self.k_neighbours >= n_agents:
            # Fully connected or no edges (handle k=0 explicitly)
            if self.k_neighbours is not None and self.k_neighbours <= 0:
                edge_index = torch.empty((2, 0), dtype=torch.long, device=self.device)
            else: # Fully connected
                adj = torch.ones(batch_size_eff, n_agents, n_agents, dtype=torch.bool, device=self.device)
                adj.diagonal(dim1=-2, dim2=-1).fill_(False)
                edge_index_list = [adj[b].nonzero().t() + b * n_agents for b in range(batch_size_eff)]
                if not edge_index_list: # Handle empty list if batch_size_eff is 0
                    edge_index = torch.empty((2, 0), dtype=torch.long, device=self.device)
                else:
                    edge_index = torch.cat(edge_index_list, dim=1)

        else: # K-Nearest Neighbors graph construction
             knn_val, knn_idx = torch.topk(dist, k=int(self.k_neighbours + 1), dim=-1, largest=False, sorted=True)
             neighbor_idx = knn_idx[..., 1:]
             source_idx = torch.arange(n_agents, device=self.device).view(1, -1, 1).expand(batch_size_eff, -1, int(self.k_neighbours))

             flat_source = source_idx.reshape(batch_size_eff, -1)
             flat_target = neighbor_idx.reshape(batch_size_eff, -1)

             row_list = []
             col_list = []
             node_offset = 0
             for b in range(batch_size_eff):
                 rows_b = flat_source[b] + node_offset
                 cols_b = flat_target[b] + node_offset
                 row_list.append(rows_b)
                 col_list.append(cols_b)
                 node_offset += n_agents

             if not row_list: # Handle empty list if batch_size_eff is 0
                 edge_index = torch.empty((2, 0), dtype=torch.long, device=self.device)
             else:
                 row_edge = torch.cat(row_list)
                 col_edge = torch.cat(col_list)
                 edge_index = torch.stack([row_edge, col_edge], dim=0)

        batch_vector = torch.arange(batch_size_eff, device=self.device).repeat_interleave(n_agents)
        return x, edge_index, batch_vector


    def forward(self, agent_observations: torch.Tensor) -> torch.Tensor:
        """
        Forward pass of the GNNCritic.

        Args:
            agent_observations (torch.Tensor): Observation tensor of shape
                                               (batch_size, n_agents, obs_dim).

        Returns:
            torch.Tensor: Value estimates tensor of shape (batch_size, n_agents, 1).
        """
        # Ensure input is on the correct device and dtype
        obs = agent_observations.to(device=self.device, dtype=torch.float32)
        original_shape = obs.shape
        n_dims = obs.dim()

        # --- Reshape input if necessary ---
        if n_dims == 4:
            # Input is likely (batch, time, n_agents, obs_dim)
            batch_size, time_steps, n_agents, obs_dim = original_shape
            # Merge batch and time dimensions
            obs_reshaped = obs.reshape(batch_size * time_steps, n_agents, obs_dim)
        elif n_dims == 3:
            # Input is likely (batch, n_agents, obs_dim)
            batch_size, n_agents, obs_dim = original_shape
            obs_reshaped = obs # No reshape needed, but use consistent variable name
        else:
            raise ValueError(f"GNNCritic received input with unexpected number of dimensions: {n_dims}. Expected 3 or 4.")

        # --- Handle Empty Input After Reshape ---
        current_batch_size = obs_reshaped.shape[0]
        current_n_agents = obs_reshaped.shape[1]

        if current_batch_size == 0 or current_n_agents == 0:
            output_dim = self.output_mlp.out_features # Should be 1
            # Determine the correct output shape based on the original input shape
            if n_dims == 4:
                 final_shape = (*original_shape[:-1], output_dim) # (batch, time, n_agents, 1)
            else: # n_dims == 3
                 final_shape = (*original_shape[:-1], output_dim) # (batch, n_agents, 1)
            return torch.zeros(final_shape, device=self.device, dtype=torch.float32)


        # --- Process the (now 3D) reshaped observations ---
        # Build the graph structure for the potentially merged batch
        # Pass current_n_agents to _build_graph_batch if it relies on it
        x, edge_index, _ = self._build_graph_batch(obs_reshaped)

        # Pass through GNN layers
        for layer in self.gnn_layers:
            x = layer(x, edge_index)
            x = self.activation(x)

        # Pass through final MLP head to get value estimates
        # Output shape: (current_batch_size * current_n_agents, 1)
        agent_values = self.output_mlp(x)

        # --- Reshape output back to original dimensionality ---
        # Reshape based on the original input dimensions
        if n_dims == 4:
            # Reshape back to (batch_size, time_steps, n_agents, 1)
            final_output = agent_values.view(batch_size, time_steps, n_agents, 1)
        else: # n_dims == 3
            # Reshape back to (batch_size, n_agents, 1)
            final_output = agent_values.view(batch_size, n_agents, 1)

        return final_output


        # obs shape: (batch_size, n_agents, obs_dim)
        batch_size = obs.shape[0]
        n_agents = obs.shape[1]

        if batch_size == 0 or n_agents == 0: # Handle empty batch/no agents
            output_dim = self.output_mlp.out_features # Should be 1
            # Adjust n_agents based on input if possible, fallback to init value
            return torch.zeros(batch_size, n_agents, output_dim, device=self.device)

        # Build the graph structure for the batch
        x, edge_index, _ = self._build_graph_batch(obs) # We don't strictly need the batch_vector for GCNConv

        # Pass through GNN layers
        for layer in self.gnn_layers:
            x = layer(x, edge_index)
            x = self.activation(x)

        # Pass through final MLP head to get value estimates
        agent_values = self.output_mlp(x) # Shape: (batch_size * n_agents, 1)

        # Reshape back to (batch_size, n_agents, 1)
        final_output = agent_values.view(batch_size, n_agents, 1)

        # Return the tensor; TensorDictModule/ValueOperator will handle putting it into the output key ('state_value')
        return final_output

# Example Usage (how you might integrate it with TensorDictModule and ValueOperator):
# Assuming 'device', 'n_agent_inputs', 'n_agents', 'cfg' (hydra config) are defined

# critic_module = GNNCritic(
#     n_agent_inputs=n_agent_inputs,
#     n_agents=n_agents,
#     gnn_hidden_dim=cfg.model.critic.gnn_hidden_dim, # Example config access
#     n_gnn_layers=cfg.model.critic.n_gnn_layers,
#     activation_class=getattr(nn, cfg.model.critic.activation), # Example config access
#     k_neighbours=cfg.model.critic.k_neighbours,
#     pos_indices=slice(cfg.env.state_spec["observation_spec"]["agents"]["observation"].shape[-1] - 2, # Example: Assuming pos is last 2 dims
#                       cfg.env.state_spec["observation_spec"]["agents"]["observation"].shape[-1]),
#     device=device,
# )

# # Wrap the GNN critic module with ValueOperator for TorchRL integration
# value_module = ValueOperator(
#     module=critic_module,
#     in_keys=[("agents", "observation")], # Specify input key from TensorDict
#     out_keys=[("agents", "state_value")] # Standard output key for value estimates
# )
# value_module.to(device)
<|MERGE_RESOLUTION|>--- conflicted
+++ resolved
@@ -92,15 +92,9 @@
         Builds PyG batch graph data from batched observations.
         Expects obs shape: (batch_size * time_or_other_dims, n_agents, obs_dim)
         """
-<<<<<<< HEAD
-        print(f"GOT OBS WITH SHAPE {obs.shape}")
-        print(f"GOT OBS WITH  {obs[0]}")
-        batch_size, n_agents, obs_dim = obs.shape
-=======
         # This method now expects a 3D tensor after potential reshaping in forward()
         batch_size_eff, n_agents, obs_dim = obs.shape # effective batch_size might be batch*time
 
->>>>>>> ccddb09c
         if n_agents == 0: # Handle case with no agents
             return (torch.empty(0, obs_dim, device=self.device),
                     torch.empty(2, 0, dtype=torch.long, device=self.device),
